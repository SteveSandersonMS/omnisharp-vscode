## C# for Visual Studio Code (powered by OmniSharp)

|Master|Release|
|:--:|:--:|
|[![Master Build Status](https://travis-ci.org/OmniSharp/omnisharp-vscode.svg?branch=master)](https://travis-ci.org/OmniSharp/omnisharp-vscode)|[![Release Build Status](https://travis-ci.org/OmniSharp/omnisharp-vscode.svg?branch=release)](https://travis-ci.org/OmniSharp/omnisharp-vscode)|

Welcome to the C# extension for Visual Studio Code! This preview provides the following features inside VS Code:

* Lightweight development tools for [.NET Core](https://dotnet.github.io).
* Great C# editing support, including Syntax Highlighting, IntelliSense, Go to Definition, Find All References, etc.
* Debugging support for .NET Core (CoreCLR). NOTE: Mono and Desktop CLR debugging is not supported.
* Support for project.json and csproj projects on Windows, macOS and Linux.

The C# extension is powered by [OmniSharp](https://github.com/OmniSharp/omnisharp-roslyn).

### Get Started Writing C# in VS Code

* [Documentation](https://code.visualstudio.com/docs/languages/csharp)
* [Video Tutorial compiling with .NET Core](https://channel9.msdn.com/Blogs/dotnet/Get-started-with-VS-Code-using-CSharp-and-NET-Core)

<<<<<<< HEAD
### What's New in 1.6.0
=======
### What's New in 1.5.3

* Use value of `http.proxyStrictSSL` even when `http.proxy` is not set. ([#957](https://github.com/OmniSharp/omnisharp-vscode/issues/957))

### What's New in 1.5.2

* Ensure diagnostics are cleared in files when they are no longer needed. ([#858](https://github.com/OmniSharp/omnisharp-vscode/issues/858))
* Enqueue requests for diagnostics in visible editors when the extension starts up. ([#843](https://github.com/OmniSharp/omnisharp-vscode/issues/843))
* Provide fallback URLs for debugger downloads. ([#930](https://github.com/OmniSharp/omnisharp-vscode/issues/930))
* Properly require .NET Framework 4.6 in the OmniSharp.exe.config file to ensure that the user is displayed a dialog on Windows machines that don't have .NET Framework 4.6 installed. ([#937](https://github.com/OmniSharp/omnisharp-vscode/issues/937))
* Fix issue with installing on non-English installations of Windows. ([#938](https://github.com/OmniSharp/omnisharp-vscode/issues/938))
* Display platform information when acquiring runtime dependencies. ([#948](https://github.com/OmniSharp/omnisharp-vscode/issues/948))

### What's New in 1.5.1

* Fix to properly support `http.proxy` and `http.proxyStrictSSL` settings. ([#930](https://github.com/OmniSharp/omnisharp-vscode/issues/930))

### What's New in 1.5

#### Initial support for C# 7

* New C# 7 features like pattern-matching and tuples are now supported in VS Code editor. Note: To use tuples, you will need a reference to [this NuGet package](https://www.nuget.org/packages/System.ValueTuple).

#### Initial support for CSProj .NET Core Projects

* With the .NET Core SDK moving to embrace MSBuild and .csproj files over project.json, we've made sure the C# extension can handle the new format. This support is preliminary and there are still several features coming to smooth out the experience.

#### Broader OS Support for C# Code Editing

* This release dramatically changes the runtime that OmniSharp runs on, which allows it to be run an many more operating systems than before:

  * Windows: OmniSharp runs on the installed .NET Framework. In addition, OmniSharp now runs on 32-bit Windows!
  * macOS/Linux: OmniSharp runs on a custom embedded Mono runtime. Note: Mono does not need to be installed on the system for this to work.

#### Debugger

* Remote debugging is now supported for attach by using the `pipeTransport` launch.json option.
* Resolved issue with setting breakpoints when there are multple files with the same name (e.g. two 'Program.cs' files).

#### New Dependency Acquisition System

* This improves the acquisition and reliability of platform-specific OmniSharp and debugger dependencies.

#### New Settings

Several new settings have been added:

* `csharp.suppressDotnetRestoreNotification`: Suppress the notification window to perform a 'dotnet restore' when dependencies can't be resolved.
* `omnisharp.projectLoadTimeout`: The time Visual Studio Code will wait for the OmniSharp server to start. Time is expressed in seconds. _(Contributed by [@wjk](https://github.com/wjk))_

#### Colorizer

* A new unit testing framework for testing the colorizer grammer ([#742](https://github.com/OmniSharp/omnisharp-vscode/pull/742)) _(Contributed by [@ivanz](https://github.com/ivanz))_
* Single-line comments after preprocessor directives ([#762](https://github.com/OmniSharp/omnisharp-vscode/pull/762)) _(Contributed by [@damieng](https://github.com/damieng))_

#### Performance

* Major improvements have been made to editor performance. The communication with the OmniSharp server has been rewritten to allow long-running operations (such as gathering all errors and warnings) to queue while high priority operations (such as text buffer changes) run serially. ([#902](https://github.com/OmniSharp/omnisharp-vscode/pull/902)) _(Thanks to [@david-driscoll](https://github.com/david-driscoll) for his help with this change!)_
>>>>>>> 113017e7

* Better support for .NET Core .csproj projects, including .NET Core projects created with [Visual Studio 2017 RC](https://www.visualstudio.com/vs/visual-studio-2017-rc/).
* Improved debugger performance and support for debugging on more Linux distros.
* Roslyn scripting support with CSX files.
* Lot's more!

See our [change log](https://github.com/OmniSharp/omnisharp-vscode/blob/master/CHANGELOG.md) for all of the updates.

### Supported Operating Systems for Debugging

* Currently, the C# debugger supports the following operatings systems:

  * Windows (64-bit only)
  * macOS
  * Ubuntu 14.04 / Linux Mint 17 / Linux Mint 18 / Elementary OS 0.3
  * Ubuntu 16.04 / Elementary OS 0.4 / Arch
  * Ubuntu 16.10
  * Debian 8.2
  * CentOS 7.1 / Oracle Linux 7
  * Red Hat Enterprise Linux (RHEL)
  * Fedora 23 / 24
  * OpenSUSE 13 / 42

### Found a Bug?
Please file any issues at https://github.com/OmniSharp/omnisharp-vscode/issues.

### Debugging
The C# extension now supports basic debugging capabilities! See http://aka.ms/vscclrdebugger for details.

### Development

First install:
* Node.js (newer than 4.3.1)
* Npm (newer 2.14.12)
* Python 2.7

To **run and develop** do the following:

* Run `npm i`
* Run `npm run compile`
* Open in Visual Studio Code (`code .`)
* *Optional:* run `tsc -w`, make code changes (on Windows, try `start node ".\node_modules\typescript\bin\tsc -w"`)
* Press <kbd>F5</kbd> to debug

To **test** do the following: `npm run test`

### License
The Microsoft C# extension is subject to [these license terms](RuntimeLicenses/license.txt).
The source code to this extension is available on [https://github.com/OmniSharp/omnisharp-vscode](https://github.com/OmniSharp/omnisharp-vscode) and licensed under the [MIT license](LICENSE.txt).<|MERGE_RESOLUTION|>--- conflicted
+++ resolved
@@ -18,68 +18,7 @@
 * [Documentation](https://code.visualstudio.com/docs/languages/csharp)
 * [Video Tutorial compiling with .NET Core](https://channel9.msdn.com/Blogs/dotnet/Get-started-with-VS-Code-using-CSharp-and-NET-Core)
 
-<<<<<<< HEAD
 ### What's New in 1.6.0
-=======
-### What's New in 1.5.3
-
-* Use value of `http.proxyStrictSSL` even when `http.proxy` is not set. ([#957](https://github.com/OmniSharp/omnisharp-vscode/issues/957))
-
-### What's New in 1.5.2
-
-* Ensure diagnostics are cleared in files when they are no longer needed. ([#858](https://github.com/OmniSharp/omnisharp-vscode/issues/858))
-* Enqueue requests for diagnostics in visible editors when the extension starts up. ([#843](https://github.com/OmniSharp/omnisharp-vscode/issues/843))
-* Provide fallback URLs for debugger downloads. ([#930](https://github.com/OmniSharp/omnisharp-vscode/issues/930))
-* Properly require .NET Framework 4.6 in the OmniSharp.exe.config file to ensure that the user is displayed a dialog on Windows machines that don't have .NET Framework 4.6 installed. ([#937](https://github.com/OmniSharp/omnisharp-vscode/issues/937))
-* Fix issue with installing on non-English installations of Windows. ([#938](https://github.com/OmniSharp/omnisharp-vscode/issues/938))
-* Display platform information when acquiring runtime dependencies. ([#948](https://github.com/OmniSharp/omnisharp-vscode/issues/948))
-
-### What's New in 1.5.1
-
-* Fix to properly support `http.proxy` and `http.proxyStrictSSL` settings. ([#930](https://github.com/OmniSharp/omnisharp-vscode/issues/930))
-
-### What's New in 1.5
-
-#### Initial support for C# 7
-
-* New C# 7 features like pattern-matching and tuples are now supported in VS Code editor. Note: To use tuples, you will need a reference to [this NuGet package](https://www.nuget.org/packages/System.ValueTuple).
-
-#### Initial support for CSProj .NET Core Projects
-
-* With the .NET Core SDK moving to embrace MSBuild and .csproj files over project.json, we've made sure the C# extension can handle the new format. This support is preliminary and there are still several features coming to smooth out the experience.
-
-#### Broader OS Support for C# Code Editing
-
-* This release dramatically changes the runtime that OmniSharp runs on, which allows it to be run an many more operating systems than before:
-
-  * Windows: OmniSharp runs on the installed .NET Framework. In addition, OmniSharp now runs on 32-bit Windows!
-  * macOS/Linux: OmniSharp runs on a custom embedded Mono runtime. Note: Mono does not need to be installed on the system for this to work.
-
-#### Debugger
-
-* Remote debugging is now supported for attach by using the `pipeTransport` launch.json option.
-* Resolved issue with setting breakpoints when there are multple files with the same name (e.g. two 'Program.cs' files).
-
-#### New Dependency Acquisition System
-
-* This improves the acquisition and reliability of platform-specific OmniSharp and debugger dependencies.
-
-#### New Settings
-
-Several new settings have been added:
-
-* `csharp.suppressDotnetRestoreNotification`: Suppress the notification window to perform a 'dotnet restore' when dependencies can't be resolved.
-* `omnisharp.projectLoadTimeout`: The time Visual Studio Code will wait for the OmniSharp server to start. Time is expressed in seconds. _(Contributed by [@wjk](https://github.com/wjk))_
-
-#### Colorizer
-
-* A new unit testing framework for testing the colorizer grammer ([#742](https://github.com/OmniSharp/omnisharp-vscode/pull/742)) _(Contributed by [@ivanz](https://github.com/ivanz))_
-* Single-line comments after preprocessor directives ([#762](https://github.com/OmniSharp/omnisharp-vscode/pull/762)) _(Contributed by [@damieng](https://github.com/damieng))_
-
-#### Performance
-
-* Major improvements have been made to editor performance. The communication with the OmniSharp server has been rewritten to allow long-running operations (such as gathering all errors and warnings) to queue while high priority operations (such as text buffer changes) run serially. ([#902](https://github.com/OmniSharp/omnisharp-vscode/pull/902)) _(Thanks to [@david-driscoll](https://github.com/david-driscoll) for his help with this change!)_
->>>>>>> 113017e7
 
 * Better support for .NET Core .csproj projects, including .NET Core projects created with [Visual Studio 2017 RC](https://www.visualstudio.com/vs/visual-studio-2017-rc/).
 * Improved debugger performance and support for debugging on more Linux distros.
@@ -114,7 +53,6 @@
 First install:
 * Node.js (newer than 4.3.1)
 * Npm (newer 2.14.12)
-* Python 2.7
 
 To **run and develop** do the following:
 
